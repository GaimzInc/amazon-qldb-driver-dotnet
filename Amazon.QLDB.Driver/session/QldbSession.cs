﻿/*
 * Copyright 2020 Amazon.com, Inc. or its affiliates. All Rights Reserved.
 *
 * Licensed under the Apache License, Version 2.0 (the "License"). You may not use this file except in compliance with
 * the License. A copy of the License is located at
 *
 * http://www.apache.org/licenses/LICENSE-2.0
 *
 * or in the "license" file accompanying this file. This file is distributed on an "AS IS" BASIS, WITHOUT WARRANTIES OR
 * CONDITIONS OF ANY KIND, either express or implied. See the License for the specific language governing permissions
 * and limitations under the License.
 */

namespace Amazon.QLDB.Driver
{
    using System;
    using System.Net;
    using System.Threading;
    using System.Threading.Tasks;
    using Amazon.QLDBSession.Model;
    using Amazon.Runtime;
    using Microsoft.Extensions.Logging;

    /// <summary>
    /// <para>Represents a session to a specific ledger within QLDB, allowing for execution of PartiQL statements and
    /// retrieval of the associated results, along with control over transactions for bundling multiple executions.</para>
    ///
    /// <para>The execute methods provided will automatically retry themselves in the case that an unexpected recoverable error
    /// occurs, including OCC conflicts, by starting a brand new transaction and re-executing the statement within the new
    /// transaction.</para>
    ///
    /// <para>There are three methods of execution, ranging from simple to complex; the first two are recommended for their inbuilt
    /// error handling:
    /// <list type="bullet">
    /// <item><description>Execute(string, Action), Execute(string, Action, List), and Execute(string, Action, params IIonValue[])
    /// allow for a single statement to be executed within a transaction where the transaction is implicitly created
    /// and committed, and any recoverable errors are transparently handled. Each parameter besides the statement string
    /// have overloaded method variants where they are not necessary.</description></item>
    /// <item><description>Execute(Action, Action) and Execute(Func, Action) allow for more complex execution sequences where
    /// more than one execution can occur, as well as other method calls. The transaction is implicitly created and committed, and any
    /// recoverable errors are transparently handled. The second Action parameter has overloaded variants where it is not
    /// necessary.</description></item>
    /// <item><description><see cref="StartTransaction"/> allows for full control over when the transaction is committed and leaves the
    /// responsibility of OCC conflict handling up to the user. Transaction methods cannot be automatically retried, as
    /// the state of the transaction is ambiguous in the case of an unexpected error.</description></item>
    /// </list>
    /// </para>
    /// </summary>
    internal class QldbSession : IDisposable
    {
        private readonly ILogger logger;
        private readonly Action<QldbSession> disposeDelegate;
        private Session session;
        private bool isClosed = false;
        private bool isDisposed = false;

        /// <summary>
        /// Initializes a new instance of the <see cref="QldbSession"/> class.
        /// </summary>
        ///
        /// <param name="session">The session object representing a communication channel with QLDB.</param>
        /// <param name="disposeDelegate">The delegate method to invoke upon disposal of this.</param>
        /// <param name="logger">The logger to be used by this.</param>
        internal QldbSession(Session session, Action<QldbSession> disposeDelegate, ILogger logger)
        {
            this.session = session;
            this.disposeDelegate = disposeDelegate;
            this.logger = logger;
        }

        /// <summary>
        /// Close the internal session object and mark the session closed.
        /// </summary>
        ///
        /// <param name="cancellationToken">
        ///     A cancellation token that can be used by other objects or threads to receive notice of cancellation.
        /// </param>
        public async Task Destroy(CancellationToken cancellationToken = default)
        {
            if (!this.isClosed)
            {
                this.isClosed = true;
                if (!this.isDisposed)
                {
                    this.isDisposed = true;
                    this.disposeDelegate(null);
                }

                await this.session.End(cancellationToken);
            }
        }

        /// <summary>
        /// End this session.
        /// </summary>
        public void Dispose()
        {
            if (!this.isDisposed && !this.isClosed)
            {
                this.isDisposed = true;
                this.disposeDelegate(this);
            }
        }

        /// <summary>
        /// Renew the session and then reuse it.
        /// </summary>
        /// <returns>The renewed session.</returns>
        public QldbSession Renew()
        {
            this.isDisposed = false;
            return this;
        }

        /// <summary>
        /// Execute the Executor lambda against QLDB and retrieve the result within a transaction.
        /// </summary>
        ///
        /// <param name="func">The Executor lambda representing the block of code to be executed within the transaction. This cannot have any
        /// side effects as it may be invoked multiple times, and the result cannot be trusted until the
        /// transaction is committed.</param>
        /// <typeparam name="T">The return type.</typeparam>
        /// <param name="cancellationToken">
        ///     A cancellation token that can be used by other objects or threads to receive notice of cancellation.
        /// </param>
        ///
        /// <returns>The return value of executing the executor. Note that if you directly return a <see cref="IResult"/>, this will
        /// be automatically buffered in memory before the implicit commit to allow reading, as the commit will close
        /// any open results. Any other <see cref="IResult"/> instances created within the executor block will be
        /// invalidated, including if the return value is an object which nests said <see cref="IResult"/> instances within it.
        /// </returns>
        ///
        /// <exception cref="TransactionAbortedException">Thrown if the Executor lambda calls <see cref="TransactionExecutor.Abort"/>.</exception>
        /// <exception cref="TransactionAlreadyOpenException">Thrown if the transaction has already been opened.</exception>
        /// <exception cref="QldbDriverException">Thrown when called on a disposed instance.</exception>
        /// <exception cref="AmazonServiceException">Thrown when there is an error executing against QLDB.</exception>
        public Task<T> Execute<T>(Func<TransactionExecutor, Task<T>> func, CancellationToken cancellationToken = default)
        {
            return this.Execute((transactionExecutor, token) => func(transactionExecutor), cancellationToken);
        }

        /// <summary>
        /// Execute the Executor lambda against QLDB and retrieve the result within a transaction.
        /// </summary>
        ///
        /// <param name="func">The Executor lambda representing the block of code to be executed within the transaction. This cannot have any
        /// side effects as it may be invoked multiple times, and the result cannot be trusted until the
        /// transaction is committed. The operation can be cancelled.</param>
        /// <typeparam name="T">The return type.</typeparam>
        /// <param name="cancellationToken">
        ///     A cancellation token that can be used by other objects or threads to receive notice of cancellation.
        /// </param>
        ///
        /// <returns>The return value of executing the executor. Note that if you directly return a <see cref="IResult"/>, this will
        /// be automatically buffered in memory before the implicit commit to allow reading, as the commit will close
        /// any open results. Any other <see cref="IResult"/> instances created within the executor block will be
        /// invalidated, including if the return value is an object which nests said <see cref="IResult"/> instances within it.
        /// </returns>
        ///
        /// <exception cref="TransactionAbortedException">Thrown if the Executor lambda calls <see cref="TransactionExecutor.Abort"/>.</exception>
        /// <exception cref="TransactionAlreadyOpenException">Thrown if the transaction has already been opened.</exception>
        /// <exception cref="QldbDriverException">Thrown when called on a disposed instance.</exception>
        /// <exception cref="AmazonServiceException">Thrown when there is an error executing against QLDB.</exception>
        public async Task<T> Execute<T>(Func<TransactionExecutor, CancellationToken, Task<T>> func, CancellationToken cancellationToken = default)
        {
            ValidationUtils.AssertNotNull(func, "func");
            this.ThrowIfDisposedOrClosed();

            ITransaction transaction = null;
            try
            {
                transaction = await this.StartTransaction(cancellationToken);
                T returnedValue = await func(new TransactionExecutor(transaction), cancellationToken);
                if (returnedValue is IResult)
                {
                    returnedValue = (T)(object) await BufferedResult.BufferResult((IResult)returnedValue);
                }

                await transaction.Commit(cancellationToken);
                return returnedValue;
            }
            catch (InvalidSessionException ise)
            {
                await this.Destroy(cancellationToken);
                throw ise;
            }
<<<<<<< HEAD
            catch (TransactionAbortedException tae)
            {
                await this.NoThrowAbort(transaction, cancellationToken);
                throw tae;
            }
=======
>>>>>>> 48a74c84
            catch (OccConflictException occ)
            {
                throw new QldbTransactionException(transaction.Id, occ);
            }
            catch (AmazonServiceException ase)
            {
                await this.NoThrowAbort(transaction, cancellationToken);

                if (ase.StatusCode == HttpStatusCode.InternalServerError ||
                    ase.StatusCode == HttpStatusCode.ServiceUnavailable)
                {
                    throw new RetriableException(transaction.Id, ase);
                }

                throw ase;
            }
            catch (Exception e)
            {
                this.NoThrowAbort(transaction);
                throw e;
            }
        }

        /// <summary>
        /// Create a transaction object which allows for granular control over when a transaction is aborted or committed.
        /// </summary>
        ///
        /// <param name="cancellationToken">
        ///     A cancellation token that can be used by other objects or threads to receive notice of cancellation.
        /// </param>
        ///
        /// <returns>The newly created transaction object.</returns>
        public virtual async Task<ITransaction> StartTransaction(CancellationToken cancellationToken = default)
        {
            this.ThrowIfDisposedOrClosed();

            try
            {
                var startTransactionResult = await this.session.StartTransaction(cancellationToken);
                return new Transaction(this.session, startTransactionResult.TransactionId, this.logger);
            }
            catch (BadRequestException e)
            {
<<<<<<< HEAD
                await this.NoThrowAbort(null);
=======
>>>>>>> 48a74c84
                throw new TransactionAlreadyOpenException(string.Empty, e);
            }
        }

        /// <summary>
        /// Retrieve the ID of this session..
        /// </summary>
        ///
        /// <returns>The ID of this session.</returns>
        internal string GetSessionId()
        {
            return this.session.SessionId;
        }

        /// <summary>
        /// Send an abort which will not throw on failure.
        /// </summary>
        ///
        /// <param name="transaction">The transaction to abort.</param>
        /// <param name="cancellationToken">
        ///     A cancellation token that can be used by other objects or threads to receive notice of cancellation.
        /// </param>
        ///
        /// <exception cref="AmazonServiceException">If there is an error communicating with QLDB.</exception>
        private async Task NoThrowAbort(ITransaction transaction, CancellationToken cancellationToken = default)
        {
            try
            {
                if (transaction != null)
                {
                    await transaction.Abort(cancellationToken);
                }
                else
                {
                    await this.session.AbortTransaction(cancellationToken);
                }
            }
            catch (AmazonServiceException ase)
            {
                this.logger.LogWarning("Ignored error aborting transaction during execution: {}", ase);
            }
        }

        /// <summary>
        /// If the session is closed throw an <see cref="QldbDriverException"/>.
        /// </summary>
        ///
        /// <exception cref="QldbDriverException">Exception when the session is already closed.</exception>
        private void ThrowIfDisposedOrClosed()
        {
            if (this.isDisposed || this.isClosed)
            {
                this.logger.LogError(ExceptionMessages.SessionClosed);
                throw new QldbDriverException(ExceptionMessages.SessionClosed);
            }
        }
    }
}<|MERGE_RESOLUTION|>--- conflicted
+++ resolved
@@ -184,14 +184,6 @@
                 await this.Destroy(cancellationToken);
                 throw ise;
             }
-<<<<<<< HEAD
-            catch (TransactionAbortedException tae)
-            {
-                await this.NoThrowAbort(transaction, cancellationToken);
-                throw tae;
-            }
-=======
->>>>>>> 48a74c84
             catch (OccConflictException occ)
             {
                 throw new QldbTransactionException(transaction.Id, occ);
@@ -210,7 +202,7 @@
             }
             catch (Exception e)
             {
-                this.NoThrowAbort(transaction);
+                await this.NoThrowAbort(transaction, cancellationToken);
                 throw e;
             }
         }
@@ -235,10 +227,6 @@
             }
             catch (BadRequestException e)
             {
-<<<<<<< HEAD
-                await this.NoThrowAbort(null);
-=======
->>>>>>> 48a74c84
                 throw new TransactionAlreadyOpenException(string.Empty, e);
             }
         }
