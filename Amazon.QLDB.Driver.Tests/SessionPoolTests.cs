--- conflicted
+++ resolved
@@ -54,13 +54,8 @@
             var session = new Session(null, null, null, "testSessionId", null);
             mockCreator.Setup(x => x()).ReturnsAsync(session);
 
-<<<<<<< HEAD
-            var pool = new SessionPool(mockCreator.Object, QldbDriverBuilder.CreateDefaultRetryHandler(NullLogger.Instance), 1, NullLogger.Instance);
+            var pool = new SessionPool(mockCreator.Object, QldbDriverBuilder.CreateDefaultRetryHandler(NullLogger.Instance, 10), 1, NullLogger.Instance);
             var returnedSession = await pool.GetSession();
-=======
-            var pool = new SessionPool(mockCreator.Object, QldbDriverBuilder.CreateDefaultRetryHandler(NullLogger.Instance, 10), 1, NullLogger.Instance);
-            var returnedSession = pool.GetSession();
->>>>>>> 48a74c84
 
             Assert.AreEqual(session.SessionId, returnedSession.GetSessionId());
         }
@@ -91,13 +86,8 @@
                 TransactionId = "testTransactionIdddddd"
             });
 
-<<<<<<< HEAD
-            var pool = new SessionPool(mockCreator.Object, QldbDriverBuilder.CreateDefaultRetryHandler(NullLogger.Instance), 1, NullLogger.Instance);
+            var pool = new SessionPool(mockCreator.Object, QldbDriverBuilder.CreateDefaultRetryHandler(NullLogger.Instance, 10), 1, NullLogger.Instance);
             var returnedSession = await pool.GetSession();
-=======
-            var pool = new SessionPool(mockCreator.Object, QldbDriverBuilder.CreateDefaultRetryHandler(NullLogger.Instance, 10), 1, NullLogger.Instance);
-            var returnedSession = pool.GetSession();
->>>>>>> 48a74c84
             returnedSession.Dispose();
             var nextSession = await pool.GetSession();
             Assert.IsNotNull(nextSession);
